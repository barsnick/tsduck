--- conflicted
+++ resolved
@@ -231,12 +231,7 @@
         size_t   _pcr_pids;            // Number of PIDs with PCRs
         size_t   _discontinuities;     // Number of discontinuities
         PIDAnalysis* _pid[PID_MAX];    // Per-PID stats
-<<<<<<< HEAD
-
         std::map<uint64_t, uint64_t> _packet_pcr_index_map; // Map of PCR/DTS to packet index across entire TS
-=======
-        std::map<uint64_t, uint64_t> _packet_pcr_index_map; // Map of PCR to packet index across entire TS
->>>>>>> bfac1f40
         static constexpr size_t FOOLPROOF_MAP_LIMIT = 1000; // Max number of entries in the PCR map
 
         // Unreachable constructors and operators.
