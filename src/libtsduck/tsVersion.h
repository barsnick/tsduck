--- conflicted
+++ resolved
@@ -23,8 +23,4 @@
 //!
 //! TSDuck commit number (automatically updated by Git hooks).
 //!
-<<<<<<< HEAD
-#define TS_COMMIT 3869
-=======
-#define TS_COMMIT 3871
->>>>>>> 83454c0e
+#define TS_COMMIT 3872