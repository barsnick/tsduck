--- conflicted
+++ resolved
@@ -44,8 +44,4 @@
 //!
 //! TSDuck commit number (automatically updated by Git hooks).
 //!
-<<<<<<< HEAD
-#define TS_COMMIT 991
-=======
-#define TS_COMMIT 990
->>>>>>> 6d59416d
+#define TS_COMMIT 992